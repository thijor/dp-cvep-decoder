import json
import os
<<<<<<< HEAD
import pickle
from dataclasses import dataclass
=======
>>>>>>> b6ae8f69
from pathlib import Path

from dareplane_utils.signal_processing.filtering import FilterBank
from dareplane_utils.logging.logger import get_logger
import joblib
import numpy as np
import pyntbci
import pyxdf
<<<<<<< HEAD
from dareplane_utils.signal_processing.filtering import FilterBank
from mnelab.io import read_raw

from cvep_decoder.utils.logging import logger
=======
from scipy.stats import resample
>>>>>>> b6ae8f69

from cvep_decoder.utils.logging import logger

<<<<<<< HEAD
data_path = Path("./data/training data/sub-P001_ses-S001_task-cvep_run-001_eeg.xdf")
classifier_path = "./data/classifiers"
=======

DATA_DIR = "./data"
DATA_FILE = "sub-001_ses-001_task-cvep_run-001_eeg.xdf"
>>>>>>> b6ae8f69

CLASSIFIER_DIR = "./data"
CLASSIFIER_FILE = "sub-001_ses-001_task-cvep_run-001_classifier.joblib"

<<<<<<< HEAD
@dataclass
class ClassifierMeta:
    tmin: float = 0.0
    tmax: float = 4.2
    fband: tuple[float, float] = (2.0, 30.0)
    n_channels = 32
    sfreq: float = 120
    frame_rate: float = 60
    pre_trial_window_s: float = 1.0
    code: str = "mgold_61_6521"
    selected_channels: list[str] | None = None
=======
CODE_DIR = "."
CODE_FILE = "mgold_61_6521.npz"
>>>>>>> b6ae8f69

EEG_LSL_STREAM_NAME = "BioSemi"
MARKER_LSL_STREAM_NAME = "marker-stream"

<<<<<<< HEAD
def load_raw_and_events(
    fpath: Path,
    data_stream_name: str = "BioSemi",
    marker_stream_name: str = "KeyboardMarkerStream",
) -> tuple[mne.io.RawArray, np.ndarray]:

    # Load EEG
    data, _ = pyxdf.load_xdf(fpath)
    streams = pyxdf.resolve_streams(fpath)
    names = [stream["name"] for stream in streams]
    raw = read_raw(
        fpath, stream_ids=[streams[names.index(data_stream_name)]["stream_id"]]
    )

    # Align events to the closest time stamp in the data
    evd = data[names.index(marker_stream_name)]
    raw_ts = data[names.index(data_stream_name)]["time_stamps"]
    idx_in_raw = [np.argmin(np.abs(raw_ts - ts)) for ts in evd["time_stamps"]]
    events = np.vstack(
        [idx_in_raw, [e[0] for e in evd["time_series"]]], dtype="object"
    ).T

    return raw, events


def classifier_meta_from_cfg(cfg: dict) -> ClassifierMeta:
    return ClassifierMeta(
        tmin=cfg["tmin"],
        tmax=cfg["tmax"],
        fband=cfg["training"]["passband_hz"],
        n_channels=cfg["n_channels"],
        sfreq=cfg["training"]["target_freq_hz"],
        frame_rate=cfg["frame_rate"],
        selected_channels=cfg["training"]["features"].get("selected_channels", None),
    )


def create_classifier(cfg: dict):
    logger.setLevel(10)
    cmeta = classifier_meta_from_cfg(cfg)

    raw, events = load_raw_and_events(data_path)
    selected_channels = cmeta.selected_channels
    if selected_channels is not None:
        raw.pick_channels(selected_channels)

    # create filterbank
    fb = FilterBank(
        bands={"band": cmeta.fband},
        sfreq=raw.info["sfreq"],
        output="signal",
        n_in_channels=len(raw.info["ch_names"]),
        # n_in_channels=n_channels,
        filter_buffer_s=raw.times[-1],
    )

    data = raw.get_data().T
=======
SPELLER_MARKER_TRIAL_START = "start_trial"

SEGMENT_TIME = 0.1
TRIAL_TIME = 4.2

PR = 60
FS = 120
L_FREQ = 2.0
H_FREQ = 30.0
N_CHANNELS = 32
>>>>>>> b6ae8f69

N_FOLDS = 4

EVENT = "contrast"
ONSET_EVENT = True
ENCODING_LENGTH = 0.3
TARGETED_ACCURACY = 0.95

<<<<<<< HEAD
    epo_start_events = {}

    epo = mne.Epochs(
        raw_f,
        events=events,
        tmin=cmeta.tmin - cmeta.pre_trial_window_s,
        tmax=cmeta.tmax,
        baseline=None,
        picks="eeg",
        preload=True,
        verbose=False,
    )
    # need resampling?
    epo.resample(cmeta.sfreq)
    X = epo.get_data(tmin=cmeta.tmin, tmax=cmeta.tmax)

    logger.info(f"X shape: {X.shape} (trials x channels x samples)")

=======

def create_classifier(log_level: int = 30):
    logger = get_logger("cvep_decoder", add_console_handler=True)
    logger.setLevel(log_level)

    # Load training file
    fn = os.path.join(Path(DATA_DIR) / DATA_FILE)
    streams = pyxdf.load_xdf(fn)[0]
    stream_names = [stream["info"]["name"][0] for stream in streams]
    logger.debug(f"Data loaded from {Path(DATA_DIR) / DATA_FILE}")

    eeg_stream = streams[stream_names.index(EEG_LSL_STREAM_NAME)]
    sfreq = float(eeg_stream["info"]["nominal_srate"][0])
    data = eeg_stream["time_series"][:, 1:N_CHANNELS]
    time = eeg_stream["time_series"] - eeg_stream["time_series"][0]

    # Bandpass filter
    fb = FilterBank(
        bands={"band": (L_FREQ, H_FREQ)},
        sfreq=sfreq,
        output="signal",
        n_in_channels=N_CHANNELS,
        filter_buffer_s=time[-1],
    )
    fb.filter(data, time)
    data = fb.get_data()

    # Extract trial onsets and labels
    marker_stream = streams[stream_names.index(MARKER_LSL_STREAM_NAME)]
    t = []
>>>>>>> b6ae8f69
    y = []
    for stamp, marker in zip(marker_stream["time_stamps"], marker_stream["time_series"]):
        if marker.startswith(SPELLER_MARKER_TRIAL_START):
            t.append(stamp)
        try:
            marker = json.loads(marker[0])
            if isinstance(marker, dict) and "target" in marker:
                y.append(int(marker["target"]))
        except:
            continue
<<<<<<< HEAD

=======
    t = np.array(t)
>>>>>>> b6ae8f69
    y = np.array(y)
    logger.debug(f"Found {t.size} markers and {y.size} labels")

    # Slice data to trials
    X = np.zeros((t.size, N_CHANNELS, int(TRIAL_TIME * sfreq)))
    for i_trial in range(t.size):
        idx = np.argmin(np.abs(time - t[i_trial]))
        X[i_trial, :, :] = data[idx:idx + int(TRIAL_TIME * sfreq)]
    logger.debug(f"The training data is of shape {X.shape} before resample")

    # Resample
    X = resample(X, int(TRIAL_TIME * FS), axis=2)
    logger.debug(f"The training data is of shape {X.shape} after resample")

    # Load codes
<<<<<<< HEAD
    logger.info(f"V shape: {V.shape} (codes x samples)")

    V = np.repeat(
        np.load(cfg["training"]["codes_file"])["codes"].T,
        int(cmeta.sfreq / cmeta.frame_rate),
        axis=1,
    )

    rcca = pyntbci.classifiers.rCCA(
        stimulus=V, fs=fs, event="duration", encoding_length=0.3, onset_event=True
    )

    # Cross-validation
    acc = calc_cv_accuracy(rcca, X, y)
    logger.info(f"Classifier created with accuracy: {acc.mean():.3f}")

    # Full fit for the online use
    rcca.fit(X, y)

    out_file = cfg["training"]["out_file"]
    out_file_meta = cfg["training"]["out_file_meta"]
    with open(out_file, "wb") as file:
        pickle.dump(rcca, file)
    logger.info(f"Classifier saved to {out_file}, meta data saved to {out_file_meta}")
=======
    V = np.repeat(np.load(Path(CODE_DIR) / CODE_FILE)["codes"], int(FS / PR), axis=1)
    logger.debug(f"Codes loaded from {Path(CODE_DIR) / CODE_FILE}")
    logger.debug(f"The codes are of shape {V.shape}")

    # Setup classifier
    rcca = pyntbci.classifiers.rCCA(stimulus=V, fs=FS, event=EVENT, onset_event=ONSET_EVENT,
                                    encoding_length=ENCODING_LENGTH)
    stop = pyntbci.stopping.MarginStopping(estimator=rcca, segment_time=SEGMENT_TIME, fs=FS, target_p=TARGETED_ACCURACY)

    # Cross-validation
    folds = np.repeat(np.arange(N_FOLDS), int(X.shape[0] / N_FOLDS))
    accuracy = np.zeros(N_FOLDS)
    duration = np.zeros(N_FOLDS)
    for i_fold in range(N_FOLDS):

        # Split folds
        X_trn, y_trn = X[i_fold != folds, :, :], y[i_fold != folds]
        X_tst, y_tst = X[i_fold == folds, :, :], y[i_fold == folds]

        # Train classifier and stopping
        stop.fit(X_trn, y_trn)

        # Loop trials
        yh_tst = np.zeros(y_tst.size)
        yh_dur = np.zeros(y_tst.size)
        for i_trial in range(y_tst.size):
            X_i = X_tst[[i_trial], :, :]

            # Loop segments
            for i_segment in range(int(X.shape[2] / (SEGMENT_TIME * FS))):

                # Apply classifier
                label = stop.predict(X_i[:, :, :int((1 + i_segment) * SEGMENT_TIME * FS)])[0]
>>>>>>> b6ae8f69

                # Stop the trial if classified
                if label >= 0:
                    yh_tst[i_trial] = label
                    yh_dur[i_trial] = (1 + i_segment) * SEGMENT_TIME
                    break

        # Compute performance
        accuracy[i_fold] = np.mean(yh_tst == y_tst)
        duration[i_fold] = np.mean(yh_dur)
    logger.info(f"Cross-validated accuracy of {np.mean(accuracy):.3f} +/- {np.std(accuracy):.3f}")
    logger.info(f"Cross-validated duration of {np.mean(duration):.2f} +/- {np.std(duration):.2f}")

<<<<<<< HEAD
def calc_cv_accuracy(
    rcca: pyntbci.classifiers.rCCA, X: np.ndarray, y: np.ndarray, n_folds: int = 4
) -> np.ndarray:
    n_folds = 4
    n_trials = X.shape[0]
    folds = np.repeat(np.arange(n_folds), int(n_trials / n_folds))
    accuracy = np.zeros(n_folds)
    for i_fold in range(n_folds):
        X_trn, y_trn = X[i_fold != folds, :, :], y[i_fold != folds]
        X_tst, y_tst = X[i_fold == folds, :, :], y[i_fold == folds]
        rcca.fit(X_trn, y_trn)
        # TODO: Ask Jordy if rcca.fit would always create a new/fresh classifier? I always make deep copies in CV to ensure fresh setups.
        yh = rcca.predict(X_tst)[:, 0]
        accuracy[i_fold] = np.mean(yh == y_tst)
    return accuracy
=======
    # Fit classifier on all data
    rcca.fit(X, y)

    # Save classifier
    joblib.save(rcca, Path(CLASSIFIER_DIR) / CLASSIFIER_FILE)
    logger.debug(f"Classifier saved to {Path(CLASSIFIER_DIR) / CLASSIFIER_FILE}")

    return 0
>>>>>>> b6ae8f69
<|MERGE_RESOLUTION|>--- conflicted
+++ resolved
@@ -1,42 +1,24 @@
 import json
 import os
-<<<<<<< HEAD
 import pickle
+import re
 from dataclasses import dataclass
-=======
->>>>>>> b6ae8f69
 from pathlib import Path
 
-from dareplane_utils.signal_processing.filtering import FilterBank
-from dareplane_utils.logging.logger import get_logger
 import joblib
 import numpy as np
 import pyntbci
 import pyxdf
-<<<<<<< HEAD
+from dareplane_utils.logging.logger import get_logger
 from dareplane_utils.signal_processing.filtering import FilterBank
-from mnelab.io import read_raw
+from scipy.signal import resample
 
 from cvep_decoder.utils.logging import logger
-=======
-from scipy.stats import resample
->>>>>>> b6ae8f69
-
-from cvep_decoder.utils.logging import logger
-
-<<<<<<< HEAD
+
 data_path = Path("./data/training data/sub-P001_ses-S001_task-cvep_run-001_eeg.xdf")
 classifier_path = "./data/classifiers"
-=======
-
-DATA_DIR = "./data"
-DATA_FILE = "sub-001_ses-001_task-cvep_run-001_eeg.xdf"
->>>>>>> b6ae8f69
-
-CLASSIFIER_DIR = "./data"
-CLASSIFIER_FILE = "sub-001_ses-001_task-cvep_run-001_classifier.joblib"
-
-<<<<<<< HEAD
+
+
 @dataclass
 class ClassifierMeta:
     tmin: float = 0.0
@@ -48,28 +30,25 @@
     pre_trial_window_s: float = 1.0
     code: str = "mgold_61_6521"
     selected_channels: list[str] | None = None
-=======
-CODE_DIR = "."
-CODE_FILE = "mgold_61_6521.npz"
->>>>>>> b6ae8f69
-
-EEG_LSL_STREAM_NAME = "BioSemi"
-MARKER_LSL_STREAM_NAME = "marker-stream"
-
-<<<<<<< HEAD
+    segment_time_s: float = 0.1
+    event: str = "contrast"
+    onset_event: bool = True
+    encoding_length: float = 0.3
+    target_accuracy: float = 0.95  # used for early stop
+
+
 def load_raw_and_events(
     fpath: Path,
     data_stream_name: str = "BioSemi",
     marker_stream_name: str = "KeyboardMarkerStream",
-) -> tuple[mne.io.RawArray, np.ndarray]:
+    selected_channels: list[str] | None = None,
+) -> tuple[np.ndarray, np.ndarray]:
 
     # Load EEG
     data, _ = pyxdf.load_xdf(fpath)
     streams = pyxdf.resolve_streams(fpath)
     names = [stream["name"] for stream in streams]
-    raw = read_raw(
-        fpath, stream_ids=[streams[names.index(data_stream_name)]["stream_id"]]
-    )
+    x = data[names.index(data_stream_name)]["time_series"]
 
     # Align events to the closest time stamp in the data
     evd = data[names.index(marker_stream_name)]
@@ -79,144 +58,74 @@
         [idx_in_raw, [e[0] for e in evd["time_series"]]], dtype="object"
     ).T
 
-    return raw, events
+    # select channels if specified
+    if selected_channels is not None:
+        ch_names = [
+            ch["label"][0]
+            for ch in data[names.index(data_stream_name)]["info"]["desc"][0][
+                "channels"
+            ][0]["channel"]
+        ]
+        idx = [ch_names.index(ch) for ch in selected_channels]
+        x = x[:, idx]
+
+    return x, events
 
 
 def classifier_meta_from_cfg(cfg: dict) -> ClassifierMeta:
     return ClassifierMeta(
-        tmin=cfg["tmin"],
-        tmax=cfg["tmax"],
-        fband=cfg["training"]["passband_hz"],
-        n_channels=cfg["n_channels"],
-        sfreq=cfg["training"]["target_freq_hz"],
-        frame_rate=cfg["frame_rate"],
+        tmin=cfg["training"]["features"]["tmin_s"],
+        tmax=cfg["training"]["features"]["tmax_s"],
+        fband=cfg["training"]["features"]["passband_hz"],
+        sfreq=cfg["training"]["features"]["target_freq_hz"],
+        frame_rate=cfg["cvep"]["frame_rate_hz"],
         selected_channels=cfg["training"]["features"].get("selected_channels", None),
     )
 
 
 def create_classifier(cfg: dict):
     logger.setLevel(10)
+    import toml
+
+    cfg = toml.load("./configs/decoder.toml")
     cmeta = classifier_meta_from_cfg(cfg)
 
-    raw, events = load_raw_and_events(data_path)
-    selected_channels = cmeta.selected_channels
-    if selected_channels is not None:
-        raw.pick_channels(selected_channels)
+    x, events = load_raw_and_events(
+        data_path,
+        data_stream_name=cfg["training"]["features"]["data_stream_name"],
+        marker_stream_name=cfg["training"]["features"]["marker_stream_name"],
+        selected_channels=cfg["training"]["features"].get("selected_channels", None),
+    )
 
     # create filterbank
     fb = FilterBank(
         bands={"band": cmeta.fband},
-        sfreq=raw.info["sfreq"],
+        sfreq=cmeta.sfreq,
         output="signal",
-        n_in_channels=len(raw.info["ch_names"]),
-        # n_in_channels=n_channels,
-        filter_buffer_s=raw.times[-1],
-    )
-
-    data = raw.get_data().T
-=======
-SPELLER_MARKER_TRIAL_START = "start_trial"
-
-SEGMENT_TIME = 0.1
-TRIAL_TIME = 4.2
-
-PR = 60
-FS = 120
-L_FREQ = 2.0
-H_FREQ = 30.0
-N_CHANNELS = 32
->>>>>>> b6ae8f69
-
-N_FOLDS = 4
-
-EVENT = "contrast"
-ONSET_EVENT = True
-ENCODING_LENGTH = 0.3
-TARGETED_ACCURACY = 0.95
-
-<<<<<<< HEAD
-    epo_start_events = {}
-
-    epo = mne.Epochs(
-        raw_f,
-        events=events,
-        tmin=cmeta.tmin - cmeta.pre_trial_window_s,
-        tmax=cmeta.tmax,
-        baseline=None,
-        picks="eeg",
-        preload=True,
-        verbose=False,
-    )
-    # need resampling?
-    epo.resample(cmeta.sfreq)
-    X = epo.get_data(tmin=cmeta.tmin, tmax=cmeta.tmax)
-
-    logger.info(f"X shape: {X.shape} (trials x channels x samples)")
-
-=======
-
-def create_classifier(log_level: int = 30):
-    logger = get_logger("cvep_decoder", add_console_handler=True)
-    logger.setLevel(log_level)
-
-    # Load training file
-    fn = os.path.join(Path(DATA_DIR) / DATA_FILE)
-    streams = pyxdf.load_xdf(fn)[0]
-    stream_names = [stream["info"]["name"][0] for stream in streams]
-    logger.debug(f"Data loaded from {Path(DATA_DIR) / DATA_FILE}")
-
-    eeg_stream = streams[stream_names.index(EEG_LSL_STREAM_NAME)]
-    sfreq = float(eeg_stream["info"]["nominal_srate"][0])
-    data = eeg_stream["time_series"][:, 1:N_CHANNELS]
-    time = eeg_stream["time_series"] - eeg_stream["time_series"][0]
-
-    # Bandpass filter
-    fb = FilterBank(
-        bands={"band": (L_FREQ, H_FREQ)},
-        sfreq=sfreq,
-        output="signal",
-        n_in_channels=N_CHANNELS,
-        filter_buffer_s=time[-1],
-    )
-    fb.filter(data, time)
-    data = fb.get_data()
-
-    # Extract trial onsets and labels
-    marker_stream = streams[stream_names.index(MARKER_LSL_STREAM_NAME)]
-    t = []
->>>>>>> b6ae8f69
-    y = []
-    for stamp, marker in zip(marker_stream["time_stamps"], marker_stream["time_series"]):
-        if marker.startswith(SPELLER_MARKER_TRIAL_START):
-            t.append(stamp)
-        try:
-            marker = json.loads(marker[0])
-            if isinstance(marker, dict) and "target" in marker:
-                y.append(int(marker["target"]))
-        except:
-            continue
-<<<<<<< HEAD
-
-=======
-    t = np.array(t)
->>>>>>> b6ae8f69
-    y = np.array(y)
-    logger.debug(f"Found {t.size} markers and {y.size} labels")
+        n_in_channels=x.shape[1],
+        filter_buffer_s=np.ceil(x.shape[0] / cmeta.sfreq),
+    )
+
+    fb.filter(x, np.arange(x.shape[0]) / cmeta.sfreq)
+
+    xf = fb.get_data()[:, :, 0]
 
     # Slice data to trials
-    X = np.zeros((t.size, N_CHANNELS, int(TRIAL_TIME * sfreq)))
-    for i_trial in range(t.size):
-        idx = np.argmin(np.abs(time - t[i_trial]))
-        X[i_trial, :, :] = data[idx:idx + int(TRIAL_TIME * sfreq)]
+    epo_events = events[events[:, 1] == "start_trial"]
+    n_pre = int(cmeta.tmin * cmeta.sfreq)
+    n_post = int(cmeta.tmax * cmeta.sfreq)
+
+    epo_list = [
+        e[: (n_post + n_pre), :]  # slice epochs to correct lenght
+        for e in np.split(xf, epo_events[:, 0] - n_pre)[1:]
+    ]
+    X = np.asarray(epo_list).transpose(0, 2, 1)
+
     logger.debug(f"The training data is of shape {X.shape} before resample")
 
     # Resample
-    X = resample(X, int(TRIAL_TIME * FS), axis=2)
+    X = resample(X, num=int(n_pre + n_post), axis=2)
     logger.debug(f"The training data is of shape {X.shape} after resample")
-
-    # Load codes
-<<<<<<< HEAD
-    logger.info(f"V shape: {V.shape} (codes x samples)")
 
     V = np.repeat(
         np.load(cfg["training"]["codes_file"])["codes"].T,
@@ -224,37 +133,72 @@
         axis=1,
     )
 
+    logger.info(f"V shape: {V.shape} (codes x samples)")
+
+    y = np.array(
+        [
+            int(re.search(r'"target": (\d*)', e[1]).group(1))
+            for e in events
+            if '"target"' in e[1]
+        ]
+    )
     rcca = pyntbci.classifiers.rCCA(
-        stimulus=V, fs=fs, event="duration", encoding_length=0.3, onset_event=True
+        stimulus=V,
+        fs=cmeta.sfreq,
+        event="duration",
+        encoding_length=cmeta.encoding_length,
+        onset_event=True,
     )
 
     # Cross-validation
-    acc = calc_cv_accuracy(rcca, X, y)
-    logger.info(f"Classifier created with accuracy: {acc.mean():.3f}")
+    acc = calc_cv_accuracy(rcca, cmeta, V, X, y)
 
     # Full fit for the online use
     rcca.fit(X, y)
 
     out_file = cfg["training"]["out_file"]
     out_file_meta = cfg["training"]["out_file_meta"]
-    with open(out_file, "wb") as file:
-        pickle.dump(rcca, file)
+
+    joblib.save(rcca, out_file)
+    # json.dump(ClassifierMeta, out_file_meta)  # TODO: Fix storing the meta
     logger.info(f"Classifier saved to {out_file}, meta data saved to {out_file_meta}")
-=======
-    V = np.repeat(np.load(Path(CODE_DIR) / CODE_FILE)["codes"], int(FS / PR), axis=1)
-    logger.debug(f"Codes loaded from {Path(CODE_DIR) / CODE_FILE}")
-    logger.debug(f"The codes are of shape {V.shape}")
+
+    return 0
+
+
+def calc_cv_accuracy(
+    rcca: pyntbci.classifiers.rCCA,
+    cmeta: ClassifierMeta,
+    V: np.ndarray,
+    X: np.ndarray,
+    y: np.ndarray,
+    n_folds: int = 4,
+) -> np.ndarray:
+
+    n_trials = X.shape[0]
+    folds = np.repeat(np.arange(n_folds), int(n_trials / n_folds))
+    accuracy = np.zeros(n_folds)
 
     # Setup classifier
-    rcca = pyntbci.classifiers.rCCA(stimulus=V, fs=FS, event=EVENT, onset_event=ONSET_EVENT,
-                                    encoding_length=ENCODING_LENGTH)
-    stop = pyntbci.stopping.MarginStopping(estimator=rcca, segment_time=SEGMENT_TIME, fs=FS, target_p=TARGETED_ACCURACY)
+    rcca = pyntbci.classifiers.rCCA(
+        stimulus=V,
+        fs=cmeta.sfreq,
+        event=cmeta.event,
+        onset_event=True,
+        encoding_length=cmeta.encoding_length,
+    )
+    stop = pyntbci.stopping.MarginStopping(
+        estimator=rcca,
+        segment_time=cmeta.segment_time_s,
+        fs=cmeta.sfreq,
+        target_p=cmeta.target_accuracy,
+    )
 
     # Cross-validation
-    folds = np.repeat(np.arange(N_FOLDS), int(X.shape[0] / N_FOLDS))
-    accuracy = np.zeros(N_FOLDS)
-    duration = np.zeros(N_FOLDS)
-    for i_fold in range(N_FOLDS):
+    folds = np.repeat(np.arange(n_folds), int(X.shape[0] / n_folds))
+    accuracy = np.zeros(n_folds)
+    duration = np.zeros(n_folds)
+    for i_fold in range(n_folds):
 
         # Split folds
         X_trn, y_trn = X[i_fold != folds, :, :], y[i_fold != folds]
@@ -270,47 +214,34 @@
             X_i = X_tst[[i_trial], :, :]
 
             # Loop segments
-            for i_segment in range(int(X.shape[2] / (SEGMENT_TIME * FS))):
+            for i_segment in range(
+                int(X.shape[2] / (cmeta.segment_time_s * cmeta.sfreq))
+            ):
 
                 # Apply classifier
-                label = stop.predict(X_i[:, :, :int((1 + i_segment) * SEGMENT_TIME * FS)])[0]
->>>>>>> b6ae8f69
+                label = stop.predict(
+                    X_i[
+                        :,
+                        :,
+                        : int((1 + i_segment) * cmeta.segment_time_s * cmeta.sfreq),
+                    ]
+                )[0]
 
                 # Stop the trial if classified
                 if label >= 0:
                     yh_tst[i_trial] = label
-                    yh_dur[i_trial] = (1 + i_segment) * SEGMENT_TIME
+                    yh_dur[i_trial] = (1 + i_segment) * cmeta.segment_time_s
                     break
 
         # Compute performance
         accuracy[i_fold] = np.mean(yh_tst == y_tst)
         duration[i_fold] = np.mean(yh_dur)
-    logger.info(f"Cross-validated accuracy of {np.mean(accuracy):.3f} +/- {np.std(accuracy):.3f}")
-    logger.info(f"Cross-validated duration of {np.mean(duration):.2f} +/- {np.std(duration):.2f}")
-
-<<<<<<< HEAD
-def calc_cv_accuracy(
-    rcca: pyntbci.classifiers.rCCA, X: np.ndarray, y: np.ndarray, n_folds: int = 4
-) -> np.ndarray:
-    n_folds = 4
-    n_trials = X.shape[0]
-    folds = np.repeat(np.arange(n_folds), int(n_trials / n_folds))
-    accuracy = np.zeros(n_folds)
-    for i_fold in range(n_folds):
-        X_trn, y_trn = X[i_fold != folds, :, :], y[i_fold != folds]
-        X_tst, y_tst = X[i_fold == folds, :, :], y[i_fold == folds]
-        rcca.fit(X_trn, y_trn)
-        # TODO: Ask Jordy if rcca.fit would always create a new/fresh classifier? I always make deep copies in CV to ensure fresh setups.
-        yh = rcca.predict(X_tst)[:, 0]
-        accuracy[i_fold] = np.mean(yh == y_tst)
-    return accuracy
-=======
-    # Fit classifier on all data
-    rcca.fit(X, y)
-
-    # Save classifier
-    joblib.save(rcca, Path(CLASSIFIER_DIR) / CLASSIFIER_FILE)
-    logger.debug(f"Classifier saved to {Path(CLASSIFIER_DIR) / CLASSIFIER_FILE}")
-
-    return 0
->>>>>>> b6ae8f69
+
+    logger.info(
+        f"Cross-validated accuracy of {np.mean(accuracy):.3f} +/- {np.std(accuracy):.3f}"
+    )
+    logger.info(
+        f"Cross-validated duration of {np.mean(duration):.2f} +/- {np.std(duration):.2f}"
+    )
+
+    return accuracy